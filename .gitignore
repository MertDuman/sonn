<<<<<<< HEAD
sonn/__pycache__/
sonn.egg-info/
misc
=======
*.egg-info
*.pyc
.idea
>>>>>>> cf86cd3e
<|MERGE_RESOLUTION|>--- conflicted
+++ resolved
@@ -1,9 +1,4 @@
-<<<<<<< HEAD
-sonn/__pycache__/
-sonn.egg-info/
-misc
-=======
 *.egg-info
 *.pyc
 .idea
->>>>>>> cf86cd3e
+misc